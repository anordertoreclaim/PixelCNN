import torch
import deeplake
import torch.optim as optim
import torch.nn.functional as F
from torch.nn.utils import clip_grad_norm_
import numpy as np

import argparse
import os
from utils import str2bool, save_samples, get_loaders

from tqdm import tqdm
import wandb

# This is to hack some issue with PIL images - see
# https://wandb.ai/pixelcnn/PixelCNN/runs/lfa9h4h9
from PIL import ImageFile
ImageFile.LOAD_TRUNCATED_IMAGES = True

from pixelcnn import PixelCNN

TRAIN_DATASET_ROOT = '.data/train/'
TEST_DATASET_ROOT = '.data/test/'

MODEL_PARAMS_OUTPUT_DIR = 'model'
MODEL_PARAMS_OUTPUT_FILENAME = 'params.pth'

TRAIN_SAMPLES_DIR = 'train_samples'


def train(cfg, model, device, train_loader, optimizer, scheduler, epoch):
    model.train()
    HAS_LABELS = None

    for data in tqdm(train_loader, desc='Epoch {}/{}'.format(epoch + 1, cfg.epochs)):
        if HAS_LABELS is None:
            HAS_LABELS=True
            try:
                images, labels = data
            except ValueError:
                tqdm.write("Assuming deeplake dataset with no labels")
                HAS_LABELS=False
        if HAS_LABELS:
            images, labels = data
        else:
            images = data['images']
            labels = torch.zeros((images.shape[0],)).to(torch.int64)
        optimizer.zero_grad()

        images = images.to(device, non_blocking=True)
        labels = labels.to(device, non_blocking=True)

        normalized_images = images.float() / (cfg.color_levels - 1)

        # *_, img_c, img_h, img_w = images.shape
        # mask = torch.ones((img_c, img_h, img_w), dtype=torch.float).to(device)
        # outputs = model(normalized_images, labels)
        # loss = F.cross_entropy(outputs, images, reduction="none")
        # masked_loss = loss * mask.unsqueeze(0).unsqueeze(0)
        # torch.mean(masked_loss).backward()

        outputs = model(normalized_images, labels)
        loss = F.cross_entropy(outputs, images)
        loss.backward()

        clip_grad_norm_(model.parameters(), max_norm=cfg.max_norm)

        optimizer.step()

    scheduler.step()


def test_and_sample(cfg, model, device, test_loader, height, width, losses, params, epoch):
    test_loss = 0

    model.eval()
    HAS_LABELS = None
    with torch.no_grad():
        for data in test_loader:
            if HAS_LABELS is None:
                HAS_LABELS=True
                try:
                    images, labels = data
                except ValueError:
                    print("Assuming deeplake dataset with no labels")
                    HAS_LABELS=False
            if HAS_LABELS:
                images, labels = data
            else:
                images = data['images']
                labels = torch.zeros((images.shape[0],)).to(torch.int64)
            images = images.to(device, non_blocking=True)
            labels = labels.to(device, non_blocking=True)

            normalized_images = images.float() / (cfg.color_levels - 1)
            outputs = model(normalized_images, labels)

            test_loss += F.cross_entropy(outputs, images, reduction='none')

    test_loss = test_loss.mean().cpu() / len(test_loader.dataset)

    wandb.log({
        "Test loss": test_loss
    })
    print("Average test loss: {}".format(test_loss))

    losses.append(test_loss)
    params.append(model.state_dict())

    samples = model.sample((3, height, width), cfg.epoch_samples, device=device)
    save_samples(samples, TRAIN_SAMPLES_DIR, 'epoch{}_samples.png'.format(epoch + 1))


def main():
    parser = argparse.ArgumentParser(description='PixelCNN')

    parser.add_argument('--epochs', type=int, default=25,
                        help='Number of epochs to train model for')
    parser.add_argument('--batch-size', type=int, default=32,
                        help='Number of images per mini-batch')
    parser.add_argument('--dataset', type=str, default='mnist',
                        help='Dataset to train model on. Either mnist, fashionmnist or cifar.')

    parser.add_argument('--causal-ksize', type=int, default=7,
                        help='Kernel size of causal convolution')
    parser.add_argument('--hidden-ksize', type=int, default=7,
                        help='Kernel size of hidden layers convolutions')

    parser.add_argument('--color-levels', type=int, default=2,
                        help='Number of levels to quantisize value of each channel of each pixel into')

    parser.add_argument('--hidden-fmaps', type=int, default=30,
                        help='Number of feature maps in hidden layer (must be divisible by 3)')
    parser.add_argument('--out-hidden-fmaps', type=int, default=10,
                        help='Number of feature maps in outer hidden layer')
    parser.add_argument('--hidden-layers', type=int, default=6,
                        help='Number of layers of gated convolutions with mask of type "B"')

    parser.add_argument('--learning-rate', '--lr', type=float, default=0.0001,
                        help='Learning rate of optimizer')
    parser.add_argument('--weight-decay', type=float, default=0.0001,
                        help='Weight decay rate of optimizer')
    parser.add_argument('--max-norm', type=float, default=1.,
                        help='Max norm of the gradients after clipping')

    parser.add_argument('--epoch-samples', type=int, default=25,
                        help='Number of images to sample each epoch')

    parser.add_argument('--use-artifact', type=str,
                        help="artifact name from wandb to use instead of default model")

    parser.add_argument('--cuda', type=str2bool, default=True,
                        help='Flag indicating whether CUDA should be used')

    cfg = parser.parse_args()

    run = wandb.init(project="PixelCNN")
    wandb.config.update(cfg)
    torch.manual_seed(42)

    EPOCHS = cfg.epochs
    MODEL_PARAMS_OUTPUT_FILENAME = '{}_cks{}hks{}cl{}hfm{}ohfm{}hl{}_params.pth'\
        .format(cfg.dataset, cfg.causal_ksize, cfg.hidden_ksize, cfg.color_levels, cfg.hidden_fmaps, cfg.out_hidden_fmaps, cfg.hidden_layers)

    model = PixelCNN(cfg=cfg)
    if cfg.use_artifact:
        artifact = run.use_artifact(cfg.use_artifact,type='model')
        artifact_dir = os.path.join(artifact.download(),MODEL_PARAMS_OUTPUT_FILENAME)
        model.load_state_dict(torch.load(artifact_dir))

    device = torch.device("cuda" if torch.cuda.is_available() and cfg.cuda else "cpu")
    model.to(device)

    train_loader, test_loader, HEIGHT, WIDTH = get_loaders(cfg.dataset, cfg.batch_size, cfg.color_levels, TRAIN_DATASET_ROOT, TEST_DATASET_ROOT)
    # for b in test_loader:
    #     print(b[0].size())
    #     exit()

    optimizer = optim.Adam(model.parameters(), lr=cfg.learning_rate, weight_decay=cfg.weight_decay)
    scheduler = optim.lr_scheduler.CyclicLR(optimizer, cfg.learning_rate, 10*cfg.learning_rate, cycle_momentum=False)

    wandb.watch(model)

    losses = []
    params = []

    # samples = model.sample((3, HEIGHT, WIDTH), cfg.epoch_samples, device=device)
    # save_samples(samples, TRAIN_SAMPLES_DIR, 'epoch{}_samples.png'.format(0 + 1))
    for epoch in range(EPOCHS):
<<<<<<< HEAD
        # train(cfg, model, device, train_loader, optimizer, scheduler, epoch)
=======
        train(cfg, model, device, train_loader, optimizer, scheduler, epoch)
        torch.save(model.state_dict(), os.path.join(MODEL_PARAMS_OUTPUT_DIR, f"ep{epoch+1}"+MODEL_PARAMS_OUTPUT_FILENAME))
>>>>>>> 1a946a3f
        test_and_sample(cfg, model, device, test_loader, HEIGHT, WIDTH, losses, params, epoch)

    print('\nBest test loss: {}'.format(np.amin(np.array(losses))))
    print('Best epoch: {}'.format(np.argmin(np.array(losses)) + 1))
    best_params = params[np.argmin(np.array(losses))]

    if not os.path.exists(MODEL_PARAMS_OUTPUT_DIR):
        os.mkdir(MODEL_PARAMS_OUTPUT_DIR)
    torch.save(best_params, os.path.join(MODEL_PARAMS_OUTPUT_DIR, MODEL_PARAMS_OUTPUT_FILENAME))
    artifact = wandb.Artifact("model", type='model')
    artifact.add_file(os.path.join(MODEL_PARAMS_OUTPUT_DIR, MODEL_PARAMS_OUTPUT_FILENAME))
    run.log_artifact(artifact)
    run.finish()

if __name__ == '__main__':
    main()<|MERGE_RESOLUTION|>--- conflicted
+++ resolved
@@ -187,12 +187,8 @@
     # samples = model.sample((3, HEIGHT, WIDTH), cfg.epoch_samples, device=device)
     # save_samples(samples, TRAIN_SAMPLES_DIR, 'epoch{}_samples.png'.format(0 + 1))
     for epoch in range(EPOCHS):
-<<<<<<< HEAD
-        # train(cfg, model, device, train_loader, optimizer, scheduler, epoch)
-=======
         train(cfg, model, device, train_loader, optimizer, scheduler, epoch)
         torch.save(model.state_dict(), os.path.join(MODEL_PARAMS_OUTPUT_DIR, f"ep{epoch+1}"+MODEL_PARAMS_OUTPUT_FILENAME))
->>>>>>> 1a946a3f
         test_and_sample(cfg, model, device, test_loader, HEIGHT, WIDTH, losses, params, epoch)
 
     print('\nBest test loss: {}'.format(np.amin(np.array(losses))))
